--- conflicted
+++ resolved
@@ -20,11 +20,8 @@
     parse_directory,
     parse_corpus,
     llm_curated,
-<<<<<<< HEAD
-    heuristic_filter
-=======
+    heuristic_filter,
     add_conditions,
->>>>>>> 4faa9e73
 )
 
 def parse_args() -> argparse.Namespace:
@@ -43,11 +40,8 @@
     parse_directory.add_args(subparsers)
     parse_corpus.add_args(subparsers)
     llm_curated.add_args(subparsers)
-<<<<<<< HEAD
     heuristic_filter.add_args(subparsers)
-=======
     add_conditions.add_args(subparsers)
->>>>>>> 4faa9e73
 
     # Additional arguments for the current run.
     parser.add_argument('--dir', default=None,
@@ -131,13 +125,10 @@
     elif args.command == llm_curated.ScriptName:
         llm_curated.run(args)
 
-<<<<<<< HEAD
     elif args.command == heuristic_filter.ScriptName:
         heuristic_filter.run(args)
-=======
     elif args.command == add_conditions.ScriptName:
         add_conditions.run(args)
->>>>>>> 4faa9e73
 
     # Finalize.
     postgres.disconnect()
