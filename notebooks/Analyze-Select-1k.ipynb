--- conflicted
+++ resolved
@@ -41,12 +41,7 @@
      "name": "stdout",
      "output_type": "stream",
      "text": [
-<<<<<<< HEAD
       "\u001b[1;36mNOTE  --\u001b[0m postgres_ Connected to PostGres DB: polylet (took 0.048 s)\n"
-=======
-      "\u001b[1;36m      --\u001b[0m postgres_ SSH tunnel established.\n",
-      "\u001b[1;36mNOTE  --\u001b[0m postgres_ Connected to PostGres DB: polylet (took 0.046 s)\n"
->>>>>>> 3ef21a0a
      ]
     }
    ],
@@ -2594,11 +2589,7 @@
   },
   {
    "cell_type": "code",
-<<<<<<< HEAD
    "execution_count": 25,
-=======
-   "execution_count": 8,
->>>>>>> 3ef21a0a
    "metadata": {},
    "outputs": [],
    "source": [
@@ -2615,11 +2606,7 @@
   },
   {
    "cell_type": "code",
-<<<<<<< HEAD
    "execution_count": 30,
-=======
-   "execution_count": 9,
->>>>>>> 3ef21a0a
    "metadata": {},
    "outputs": [],
    "source": [
